--- conflicted
+++ resolved
@@ -21,11 +21,7 @@
     "nopt": "^3.0.1",
     "parse5": "^2.2.2",
     "path-posix": "^1.0.0",
-<<<<<<< HEAD
     "polymer-analyzer": "2.0.0-alpha.28"
-=======
-    "polymer-analyzer": "2.0.0-alpha.27"
->>>>>>> f4fcc454
   },
   "devDependencies": {
     "@types/chai": "^3.4.30",
