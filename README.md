[![NPM version](http://img.shields.io/npm/v/polymer-bundler.svg)](https://npmjs.org/package/polymer-bundler)
[![Build Status](http://img.shields.io/travis/Polymer/polymer-bundler.svg)](https://travis-ci.org/Polymer/polymer-bundler)

# polymer-bundler

### Reduce an HTML file and its dependent HTML Imports into one file


Web pages that use multiple [HTML Imports](http://www.html5rocks.com/en/tutorials/webcomponents/imports/) to load dependencies may end up making lots of network round-trips. In many cases, this can lead to long initial load times and unnecessary bandwidth usage. The polymer-bundler tool follows HTML Imports and `<script>` tags to inline these external assets into a single page, to be used in production.

In the future, technologies such as [HTTP/2](http://en.wikipedia.org/wiki/HTTP/2) and [Server Push](https://http2.github.io/faq/#whats-the-benefit-of-server-push) will likely obsolete the need for a tool like polymer-bundler for production uses.

## Installation

`polymer-bundler` is available on npm. For maximium utility, `polymer-bundler` should be installed globally.

    npm install -g polymer-bundler

This will install `polymer-bundler` to `/usr/local/bin/polymer-bundler` (you may need `sudo`
for this step).

## Options
- `-h`|`--help`: print this message
- `-v`|`--version`: print version number
- `-p <arg>`|`--abspath <arg>`: use <arg> as the "webserver root", make all adjusted urls absolute
- `--exclude <path>`: exclude a subpath from root. Use multiple times to exclude multiple paths. Tags (imports/scripts/etc) that reference an excluded path are left in-place, meaning the resources are not inlined. ex: `--exclude=elements/x-foo.html --exclude=elements/x-bar.html`
- `--inline-scripts`: Inline external scripts.
- `--inline-css`: Inline external stylesheets.
- `--redirect <uri>|<path>`: Takes an argument in the form of URI|PATH where url is a URI composed of a protocol, hostname, and path and PATH is a local filesystem path to replace the matched URI part with. Multiple redirects may be specified; the earliest ones have the highest priority.
- `--strip-comments`: Strips all HTML comments not containing an @license from the document.
- `--out-html <path>`: If specified, output will be written to <path> instead of stdout.
- `--out-dir <path>`: If specified, output will be written to <path>. Necessary if bundling multiple files.

## Usage
The command

    polymer-bundler target.html

will inline the HTML Imports of `target.html` and print the resulting HTML to
standard output.

The command

    polymer-bundler target.html > build.html

will inline the HTML Imports of `target.html` and print the result to
`build.html`.

The command

    polymer-bundler -p "path/to/target/" /target.html

will inline the HTML Imports of `target.html`, treat `path/to/target/` as the
webroot of target.html, and make all urls absolute to the provided webroot.

The command

    polymer-bundler --exclude "path/to/target/subpath/" --exclude "path/to/target/subpath2/" target.html

will inline the HTML Imports of `target.html` that are not in the directory
`path/to/target/subpath` nor `path/to/target/subpath2`.

If the `--strip-exclude` flag is used, the HTML Import `<link>` tags that
point to resources in `path/totarget/subpath` and `path/to/target/subpath2/`
will also be removed.

The command

    polymer-bundler --inline-scripts target.html

will inline scripts in `target.html` as well as HTML Imports. Exclude flags will apply to both Imports and Scripts.

The command

    polymer-bundler --inline-css target.html

will inline Polymerized stylesheets, `<link rel="import" type="css">`

The command

    polymer-bundler --strip-comments target.html

will remove HTML comments, except for those that begin with `@license`.
License comments will be deduplicated.

## Using polymer-bundler programmatically

polymer-bundler as a library has two exported function.

`polymer-bundler` constructor takes an object of options similar to the command line
options.
- `abspath`: A folder to treat as "webroot".
  - When specified, use an absolute path to `target`.
- `excludes`: An array of strings with regular expressions to exclude paths from being inlined.
- `stripExcludes`: Similar to `excludes`, but strips the imports from the output entirely.
    - If `stripExcludes` is empty, it will be set the value of `excludes` by default.
- `inlineScripts`: Inline external scripts.
- `inlineCss`: Inline external stylesheets.
- `addedImports`: Additional HTML imports to inline, added to the end of the
    target file
- `redirects`: An array of strings with the format `URI|PATH` where url is a URI composed of a protocol, hostname, and path and PATH is a local filesystem path to replace the matched URI part with. Multiple redirects may be specified; the earliest ones have the highest priority.
- `stripComments`: Remove non-license HTML comments.
- `inputUrl`: A URL string that will override the `target` argument to
    `polymer-bundler.process()`.
    By design, gulp and grunt plugins expect to work on the given file path.
    `polymer-bundler` has its own file loader, and expects to be given URLs. In
    instances where the filename cannot be used as a URL `inputUrl` will
    override the filename.
- `loader`: A [hydrolysis](https://www.npmjs.com/package/hydrolysis) loader.
    This loader is generated with the `target` argument to `vulcan.process` and
    the `exclude` paths. A custom loader can be given if more advanced setups
    are necesssary.

`polymer-bundler.process` takes a `target` path to `target.html` and a callback.

Example:
```js
var Bundler = require('polymer-bundler');
var Analyzer = require('polymer-analyzer');


var bundler = new Bundler({
  abspath: '',
  excludes: [
    '\\.css$'
  ],
  stripExcludes: [
  ],
  inlineScripts: false,
  inlineCss: false,
  addedImports: [
  ],
  redirects: [
  ],
  implicitStrip: true,
  stripComments: true
});

<<<<<<< HEAD
bundler.bundle([target]).then((bundles) => {
    /**
      * do stuff here
      */
})
```
=======
vulcan.process(target, function(err, inlinedHtml) {
});
```

## Caveats

Because HTML Imports changes the order of execution scripts can have, Vulcanize
has to make a few compromises to achieve that same script execution order.

1. Contents of all HTML Import documents will be moved to `<body>`

1. Any scripts or styles, inline or linked, which occur after a `<link rel="import">` node in `<head>` will be moved to `<body>` after the contents of the HTML Import.

## What happened to [feature] from 0.X?
- `--csp` mode has been moved into [crisper](https://github.com/PolymerLabs/crisper)
- `--strip` mode was removed, use something like [html-minifier](https://github.com/kangax/html-minifier) or [minimize](https://github.com/Moveo/minimize)
  - Use these at your own risk, they may not understand all of Polymer's uses of HTML or CSS (https://github.com/kangax/html-minifier/issues/377)

## What about build tools
- [grunt-vulcanize](https://www.npmjs.com/package/grunt-vulcanize)
- [gulp-vulcanize](https://www.npmjs.com/package/gulp-vulcanize)
- [broccoli-vulcanize](https://www.npmjs.com/package/broccoli-vulcanize)

[![Analytics](https://ga-beacon.appspot.com/UA-39334307-2/Polymer/vulcanize/README)](https://github.com/igrigorik/ga-beacon)
>>>>>>> f6758b31
<|MERGE_RESOLUTION|>--- conflicted
+++ resolved
@@ -136,36 +136,18 @@
   stripComments: true
 });
 
-<<<<<<< HEAD
 bundler.bundle([target]).then((bundles) => {
     /**
       * do stuff here
       */
 })
 ```
-=======
-vulcan.process(target, function(err, inlinedHtml) {
-});
-```
 
 ## Caveats
 
-Because HTML Imports changes the order of execution scripts can have, Vulcanize
+Because HTML Imports changes the order of execution scripts can have, polymer-bundler
 has to make a few compromises to achieve that same script execution order.
 
 1. Contents of all HTML Import documents will be moved to `<body>`
 
-1. Any scripts or styles, inline or linked, which occur after a `<link rel="import">` node in `<head>` will be moved to `<body>` after the contents of the HTML Import.
-
-## What happened to [feature] from 0.X?
-- `--csp` mode has been moved into [crisper](https://github.com/PolymerLabs/crisper)
-- `--strip` mode was removed, use something like [html-minifier](https://github.com/kangax/html-minifier) or [minimize](https://github.com/Moveo/minimize)
-  - Use these at your own risk, they may not understand all of Polymer's uses of HTML or CSS (https://github.com/kangax/html-minifier/issues/377)
-
-## What about build tools
-- [grunt-vulcanize](https://www.npmjs.com/package/grunt-vulcanize)
-- [gulp-vulcanize](https://www.npmjs.com/package/gulp-vulcanize)
-- [broccoli-vulcanize](https://www.npmjs.com/package/broccoli-vulcanize)
-
-[![Analytics](https://ga-beacon.appspot.com/UA-39334307-2/Polymer/vulcanize/README)](https://github.com/igrigorik/ga-beacon)
->>>>>>> f6758b31
+1. Any scripts or styles, inline or linked, which occur after a `<link rel="import">` node in `<head>` will be moved to `<body>` after the contents of the HTML Import.